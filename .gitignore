--- conflicted
+++ resolved
@@ -27,6 +27,7 @@
 downloads/
 eggs/
 .eggs/
+.idea/
 lib/
 lib64/
 parts/
@@ -59,14 +60,4 @@
 venv.bak/
 
 # SAM default build folder
-<<<<<<< HEAD
-.aws-sam/
-
-# code coverage
-.coverage
-
-# pycharm
-.idea/
-=======
-.aws-sam/
->>>>>>> 4851e5e3
+.aws-sam/