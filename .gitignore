### macOS ###
*.DS_Store

### VisualStudioCode ###
.vscode/*

### Python ###
# Byte-compiled / optimized / DLL files
__pycache__/
*.py[cod]
*$py.class

# Unit test / coverage reports
htmlcov/
.coverage
.coverage.*
.cache
.pytest_cache/
coverage.xml

# Distribution / packaging
.python-version
.Python
build/
develop-eggs/
dist/
downloads/
eggs/
.eggs/
lib/
lib64/
parts/
sdist/
var/
wheels/
share/python-wheels/
*.egg-info/
.installed.cfg
*.egg
MANIFEST

# PyInstaller
#  Usually these files are written by a python script from a template
#  before PyInstaller builds the exe, so as to inject date/other infos into it.
*.manifest
*.spec

# Installer logs
pip-log.txt
pip-delete-this-directory.txt

# Environments
.env
.venv
env/
venv/
ENV/
env.bak/
venv.bak/

# SAM default build folder
<<<<<<< HEAD
.aws-sam/

# code coverage
.coverage

# pycharm
.idea/
=======
.aws-sam/
>>>>>>> 4851e5e3
<|MERGE_RESOLUTION|>--- conflicted
+++ resolved
@@ -59,14 +59,7 @@
 venv.bak/
 
 # SAM default build folder
-<<<<<<< HEAD
 .aws-sam/
 
-# code coverage
-.coverage
-
-# pycharm
-.idea/
-=======
-.aws-sam/
->>>>>>> 4851e5e3
+# Pycharm
+.idea/