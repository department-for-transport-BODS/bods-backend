from sqlalchemy import (
    Column,
    Integer,
    String,
    Boolean,
    JSON,
    TIMESTAMP,
    Text,
    create_engine
)
from sqlalchemy.orm import sessionmaker, declarative_base
from types import SimpleNamespace

Base = declarative_base()


class avl_cavldataarchive(Base):
    __tablename__ = "avl_cavldataarchive"
    id = Column(Integer, primary_key=True)
    created = Column(TIMESTAMP)
    last_updated = Column(TIMESTAMP)
    data = Column(String)
    data_format = Column(String)


class pipelines_fileprocessingresult(Base):
    __tablename__ = "pipelines_fileprocessingresult"
    id = Column(Integer, primary_key=True)
    created = Column(TIMESTAMP)
    modified = Column(TIMESTAMP)
    task_id = Column(String(36))
    status = Column(String(36))
    completed = Column(TIMESTAMP)
    filename = Column(String(255))
    error_message = Column(Text)
    pipeline_error_code_id = Column(Integer)
    pipeline_processing_step_id = Column(Integer)
    revision_id = Column(Integer)


class pipeline_processing_step(Base):
    __tablename__ = "pipelines_pipelineprocessingstep"
    id = Column(Integer, primary_key=True)
    name = Column(String(255))
    category = Column(String(20))


class pipeline_error_code(Base):
    __tablename__ = "pipelines_pipelineerrorcode"
    id = Column(Integer, primary_key=True)
    status = Column(String(255))

class organisation_datasetrevision(Base):
    __tablename__ = "organization_datasetrevision"

    id = Column(Integer, primary_key=True)
    status = Column(String(20))

class organisation_txcfileattributes(Base):
    __tablename__ = "organisation_txcfileattributes"
    id = Column(Integer, primary_key=True)
    revision_id = Column(Integer, primary_key=True)
    schema_version = Column(String(10))
    revision_number = Column(Integer)
    modification = Column(String(28))
    creation_datetime = Column(TIMESTAMP)
    modification_datetime = Column(TIMESTAMP)
    filename = Column(String(512))
    service_code = Column(String(100))
    national_operator_code = Column(String(100))
    licence_number = Column(String(56))
    operating_period_start_date = Column(TIMESTAMP)
    operating_period_end_date = Column(TIMESTAMP)
    public_use = Column(Boolean, default=True)
    line_names = Column(JSON)
    origin = Column(String(512))
    destination = Column(String(512))
    hash = Column(String(40))

<<<<<<< HEAD
class data_quality_postschemaviolation(Base):
    __tablename__ = "data_quality_postschemaviolation"

    id = Column(Integer, primary_key=True)
    filename = Column(String(512))
    line = Column(Integer)
    details = Column(String(1024))
    revision_id = Column(Integer)

=======
class organisation_dataset(Base):
    __tablename__ = 'organisation_dataset'
    id = Column(Integer, primary_key=True)
>>>>>>> 1f04c895

class MockedDB:
    def __init__(self):
        self.engine = create_engine("sqlite:///:memory:")
        SessionLocal = sessionmaker(bind=self.engine)
        self.session = SessionLocal()
        Base.metadata.create_all(self.engine)
        self.classes = SimpleNamespace(
            avl_cavldataarchive=avl_cavldataarchive,
            pipelines_fileprocessingresult=pipelines_fileprocessingresult,
            pipelines_pipelineprocessingstep=pipeline_processing_step,
            pipelines_pipelineerrorcode=pipeline_error_code,
            organisation_datasetrevision=organisation_datasetrevision,
            organisation_txcfileattributes=organisation_txcfileattributes,
<<<<<<< HEAD
            data_quality_postschemaviolation=data_quality_postschemaviolation
=======
            organisation_dataset=organisation_dataset
>>>>>>> 1f04c895
        )


if __name__ == "__main__":
    DB = MockedDB()
    print(DB.classes)<|MERGE_RESOLUTION|>--- conflicted
+++ resolved
@@ -59,7 +59,7 @@
 class organisation_txcfileattributes(Base):
     __tablename__ = "organisation_txcfileattributes"
     id = Column(Integer, primary_key=True)
-    revision_id = Column(Integer, primary_key=True)
+    revision_id = Column(Integer)
     schema_version = Column(String(10))
     revision_number = Column(Integer)
     modification = Column(String(28))
@@ -77,7 +77,6 @@
     destination = Column(String(512))
     hash = Column(String(40))
 
-<<<<<<< HEAD
 class data_quality_postschemaviolation(Base):
     __tablename__ = "data_quality_postschemaviolation"
 
@@ -87,11 +86,9 @@
     details = Column(String(1024))
     revision_id = Column(Integer)
 
-=======
 class organisation_dataset(Base):
     __tablename__ = 'organisation_dataset'
     id = Column(Integer, primary_key=True)
->>>>>>> 1f04c895
 
 class MockedDB:
     def __init__(self):
@@ -106,11 +103,8 @@
             pipelines_pipelineerrorcode=pipeline_error_code,
             organisation_datasetrevision=organisation_datasetrevision,
             organisation_txcfileattributes=organisation_txcfileattributes,
-<<<<<<< HEAD
-            data_quality_postschemaviolation=data_quality_postschemaviolation
-=======
+            data_quality_postschemaviolation=data_quality_postschemaviolation,
             organisation_dataset=organisation_dataset
->>>>>>> 1f04c895
         )
 
 
