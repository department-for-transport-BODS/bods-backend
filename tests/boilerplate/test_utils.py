--- conflicted
+++ resolved
@@ -1,10 +1,6 @@
 import unittest
 from io import BytesIO
-<<<<<<< HEAD
-from bods_utils import get_file_size
-=======
 from boilerplate.utils import get_file_size, sha1sum
->>>>>>> 80e6b45b
 import tempfile
 import os
 
