--- conflicted
+++ resolved
@@ -1,10 +1,6 @@
 import unittest
 from unittest.mock import patch, MagicMock
 from io import BytesIO
-<<<<<<< HEAD
-from boilerplate.xml_validator import FileValidator, XMLValidator, get_file_size
-from bods_exception import FileTooLarge, XMLSyntaxError, DangerousXML
-=======
 from boilerplate.xml_validator import (
     FileValidator,
     XMLValidator,
@@ -15,7 +11,6 @@
     XMLSyntaxError,
     DangerousXML
 )
->>>>>>> 80e6b45b
 from lxml import etree
 
 
