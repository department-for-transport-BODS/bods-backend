from io import BytesIO
import unittest
from zipfile import ZipFile
from unittest.mock import patch, MagicMock
from botocore.exceptions import (
    ClientError,
    BotoCoreError)
<<<<<<< HEAD
from boilerplate.s3 import S3


class TestS3(unittest.TestCase):
    @patch("boilerplate.s3.boto3.client")
=======
from s3 import S3


class TestS3(unittest.TestCase):
    @patch("s3.boto3.client")
>>>>>>> 0a903ac3
    def setUp(self, mock_boto_client):
        self.mock_s3_client = MagicMock()
        mock_boto_client.return_value = self.mock_s3_client
        self._bucket = 'test_bucket'
        self.s3 = S3(bucket_name=self._bucket) # noqa

    def test_s3_client_local_stack(self):
        import os
        os.environ["PROJECT_ENV"] = "local"
        self.s3 = S3(bucket_name=self._bucket)
        self.assertEqual(self.s3._client.meta.endpoint_url,
                         "http://127.0.0.1:4566")

    def test_bucket_name(self):
        self.s3 = S3(bucket_name=self._bucket)
        self.assertEqual(self.s3.bucket_name, self._bucket)

    def test_put_object(self):
        self.mock_s3_client.put_object.return_value = None  # No exception = success
        file_content_map = {".zip": "application/zip",
                            ".xml": "application/xml",
                            ".csv": "text/csv",
                            ".txt": "text/plain"}
        for key, val in file_content_map.items():
            result = self.s3.put_object(f"test_file{key}", b"test string")
            self.assertTrue(result)
        self.assertEqual(self.mock_s3_client.put_object.call_count, len(file_content_map))

    def test_download_fileobj(self): # noqa
        file_obj = BytesIO()
        self.mock_s3_client.download_fileobj.return_value = None
        result = self.s3.download_fileobj("test_file.txt")
        self.mock_s3_client.download_fileobj.assert_called_once()
        self.assertTrue(result)

    def test_get_object(self):
        mock_body = b"This is a test file content"
        self.mock_s3_client.get_object.return_value = {"Body": mock_body}
        content = self.s3.get_object("test_file.txt")
        self.mock_s3_client.get_object.assert_called_once_with(Bucket=self._bucket,
                                                               Key="test_file.txt")
        self.assertEqual(content, b'This is a test file content')

    def test_put_object_exception(self):
        error_response = {
            'Error': {
                'Code': 'NoSuchKey',
                'Message': 'Put object failed'
            }
        }
        self.mock_s3_client.put_object.side_effect = ClientError(error_response,
                                                                 "PutObject")
        with self.assertRaises(ClientError) as context:
            self.s3.put_object(f"test_file.zip", b"test string")
        self.assertIn("Put object failed", str(context.exception))

    def test_get_object_exception(self):
        error_response = {
            'Error': {
                'Code': 'NoSuchKey',
                'Message': 'Get object failed'
            }
        }
        self.mock_s3_client.get_object.side_effect = ClientError(error_response,
                                                                 "GetObject")
        with self.assertRaises(ClientError) as context:
            self.s3.get_object("test_file.txt")
        self.assertIn("Get object failed", str(context.exception))

    def test_download_fileobj_exception(self):
        error_response = {
            'Error': {
                'Code': 'NoSuchKey',
                'Message': 'Get object failed'
            }
        }
        self.mock_s3_client.download_fileobj.side_effect = ClientError(error_response,
                                                                       "GetObject")
        with self.assertRaises(ClientError) as context:
            self.s3.download_fileobj("test_file.txt")
        self.assertIn("Get object failed", str(context.exception))

    def test_unzip(self):
        # Mock the zip file content
        zip_buffer = BytesIO()
        with ZipFile(zip_buffer, 'w') as zf:
            zf.writestr("file1.txt", "content of file1")
            zf.writestr("file2.txt", "content of file2")
        zip_buffer.seek(0)

        # Mock the response for get_object
        self.mock_s3_client.get_object.return_value = {"Body":
                                                BytesIO(zip_buffer.getvalue())}

        # Mock the put_object method
        self.s3.put_object = MagicMock()

        # Call the unzip method
        result_folder = self.s3.unzip("path/to/test.zip", prefix="unzipped")

        # Assert folder name
        self.assertEqual(result_folder, "path/to/unzipped_test")

        # Assert put_object was called for each file
        calls = [
            ((f"path/to/unzipped_test/file1.txt", b"content of file1"),),
            ((f"path/to/unzipped_test/file2.txt", b"content of file2"),)
        ]
        self.s3.put_object.assert_has_calls(calls, any_order=True)

        # Ensure no unexpected calls
        self.assertEqual(self.s3.put_object.call_count, 2)


if __name__ == "__main__":
    unittest.main()<|MERGE_RESOLUTION|>--- conflicted
+++ resolved
@@ -1,23 +1,15 @@
 from io import BytesIO
+from zipfile import ZipFile
 import unittest
-from zipfile import ZipFile
 from unittest.mock import patch, MagicMock
 from botocore.exceptions import (
     ClientError,
     BotoCoreError)
-<<<<<<< HEAD
-from boilerplate.s3 import S3
-
-
-class TestS3(unittest.TestCase):
-    @patch("boilerplate.s3.boto3.client")
-=======
 from s3 import S3
 
 
 class TestS3(unittest.TestCase):
     @patch("s3.boto3.client")
->>>>>>> 0a903ac3
     def setUp(self, mock_boto_client):
         self.mock_s3_client = MagicMock()
         mock_boto_client.return_value = self.mock_s3_client
@@ -29,7 +21,7 @@
         os.environ["PROJECT_ENV"] = "local"
         self.s3 = S3(bucket_name=self._bucket)
         self.assertEqual(self.s3._client.meta.endpoint_url,
-                         "http://127.0.0.1:4566")
+                         "http://localstack:4566")
 
     def test_bucket_name(self):
         self.s3 = S3(bucket_name=self._bucket)
