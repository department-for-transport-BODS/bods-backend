"""
Setup organisation dataset metadata tables
"""

from common_layer.database.client import SqlDB
from common_layer.database.repos.repo_naptan import NaptanStopPointRepo
from common_layer.dynamodb.client.fares_metadata import (
    DynamoDBFaresMetadata,
    FaresDynamoDBMetadataInput,
)
from common_layer.xml.netex.models.netex_publication_delivery import (
    PublicationDeliveryStructure,
)

from ..transform.data_catalogue import create_data_catalogue
from ..transform.metadata import create_metadata, get_stop_ids


def load_metadata_into_dynamodb(
    netex: PublicationDeliveryStructure,
    task_id: int,
    file_name: str,
    db: SqlDB,
) -> None:
    """
    Load metadata into dynamodb
    """
    dynamodb_fares_metadata_repo = DynamoDBFaresMetadata()
    naptan_stop_point_repo = NaptanStopPointRepo(db)

    metadata = create_metadata(netex)
    stop_ids = get_stop_ids(netex, naptan_stop_point_repo)
    data_catalogue = create_data_catalogue(netex, file_name)
    netex_schema_version = netex.version

    dynamodb_fares_metadata_repo.put_metadata(
        task_id,
<<<<<<< HEAD
        file_name,
        metadata,
        stop_ids,
        data_catalogue,
        netex_schema_version,
=======
        FaresDynamoDBMetadataInput(
            metadata=metadata,
            data_catalogue=data_catalogue,
            stop_ids=stop_ids,
            file_name=file_name,
        ),
>>>>>>> ecd42acd
    )<|MERGE_RESOLUTION|>--- conflicted
+++ resolved
@@ -35,18 +35,11 @@
 
     dynamodb_fares_metadata_repo.put_metadata(
         task_id,
-<<<<<<< HEAD
-        file_name,
-        metadata,
-        stop_ids,
-        data_catalogue,
-        netex_schema_version,
-=======
         FaresDynamoDBMetadataInput(
             metadata=metadata,
             data_catalogue=data_catalogue,
             stop_ids=stop_ids,
             file_name=file_name,
+            netex_schema_version=netex_schema_version,
         ),
->>>>>>> ecd42acd
     )