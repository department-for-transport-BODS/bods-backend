--- conflicted
+++ resolved
@@ -8,8 +8,5 @@
     TXC_FILE_VALIDATOR = "TxC File Validator"
     TXC_ATTRIBUTE_EXTRACTION = "TxC attributes extraction"
     PTI_VALIDATION = "PTI Validation"
-<<<<<<< HEAD
-    DOWNLOAD_DATASET = "DOWNLOAD DATASET"
-=======
-    ETL_PROCESS = "ETL Process"
->>>>>>> ced00684
+    DOWNLOAD_DATASET = "Download Dataset"
+    ETL_PROCESS = "ETL Process"