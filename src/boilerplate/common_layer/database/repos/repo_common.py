--- conflicted
+++ resolved
@@ -2,21 +2,8 @@
 Instead of having try/except blocks for each repo call, define a decorator to handle it
 """
 
-<<<<<<< HEAD
-from typing import (Callable, Generic, Protocol, Sequence, Type, TypeVar,
+from typing import (Callable, Generic, Protocol, Sequence, Type, TypeVar, cast,
                     runtime_checkable)
-=======
-from typing import (
-    Callable,
-    Generic,
-    Protocol,
-    Sequence,
-    Type,
-    TypeVar,
-    cast,
-    runtime_checkable,
-)
->>>>>>> 958c340b
 
 from sqlalchemy import Column, Select, Table, delete, select
 from structlog.stdlib import get_logger
