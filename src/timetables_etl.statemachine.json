{
    "StartAt": "ProcessInput",
    "States": {
        "ProcessInput": {
            "Type": "Pass",
            "ResultPath": "$",
            "Parameters": {"detail.$": "$[0].detail"},
            "Next": "InitializePipeline",
        },
        "InitializePipeline": {
            "Type": "Task",
            "Resource": "${InitializePipelineLambdaArn}",
            "Parameters": {
<<<<<<< HEAD
                "Bucket.$": "$.detail.bucket.name",
                "ObjectKey.$": "$.detail.object.key",
                "DatasetRevisionId.$": "$.detail.datasetRevisionId",
            },
            "ResultPath": "$.initializePipeline",
            "Next": "DownloadDataset",
=======
              "Bucket.$": "$.Bucket",
              "ObjectKey.$": "$.Key",
              "DatasetRevisionId.$": "$.DatasetRevisionId"
            },
            "ResultPath": "$.fileValidation",
            "Next": "SchemaCheck",
>>>>>>> f17be2ea
            "Catch": [
                {
                    "ErrorEquals": ["States.ALL"],
                    "Next": "ParseError",
                    "ResultPath": "$.error_info",
                }
            ],
        },
        "DownloadDataset": {
            "Type": "Task",
            "Resource": "${DownloadDatasetLambdaArn}",
            "Parameters": {
<<<<<<< HEAD
                "Bucket.$": "$.detail.bucket.name",
                "ObjectKey.$": "$.detail.object.key",
                "DatasetRevisionId.$": "$.detail.datasetRevisionId",
                "DatasetType.$": "$.detail.datasetType",
                "URLLink.$": "$.detail.urlLink",
            },
            "ResultPath": "$.scanner",
            "Next": "ClamAvScanner",
=======
              "Bucket.$": "$.Bucket",
              "ObjectKey.$": "$.Key",
              "DatasetRevisionId.$": "$.DatasetRevisionId",
              "ValidationResult.$": "$.fileValidation"
            },
            "ResultPath": "$.schemaCheck",
            "Next": "PostSchemaCheck",
>>>>>>> f17be2ea
            "Catch": [
                {
                    "ErrorEquals": ["States.ALL"],
                    "Next": "ParseError",
                    "ResultPath": "$.error_info",
                }
            ],
        },
        "ClamAvScanner": {
            "Type": "Task",
            "Resource": "${ClamAvScannerLambdaArn}",
            "Parameters": {
<<<<<<< HEAD
                "Bucket.$": "$.detail.bucket.name",
                "ObjectKey.$": "$.detail.object.key",
                "DatasetRevisionId.$": "$.detail.datasetRevisionId",
                "DatasetType.$": "$.detail.datasetType",
            },
            "ResultPath": "$.scanner",
            "Next": "FileLevelProcessing",
=======
              "Bucket.$": "$.Bucket",
              "ObjectKey.$": "$.Key",
              "DatasetRevisionId.$": "$.DatasetRevisionId",
              "SchemaCheckResult.$": "$.schemaCheck"
            },
            "ResultPath": "$.postSchemaCheck",
            "Next": "FileAttributesEtl",
>>>>>>> f17be2ea
            "Catch": [
                {
                    "ErrorEquals": ["States.ALL"],
                    "Next": "ParseError",
                    "ResultPath": "$.error_info",
                }
            ]
        },
        "FileLevelProcessing": {
            "Type": "Map",
            "Parameters": {
<<<<<<< HEAD
                "DatasetRevisionId.$": "$.detail.datasetRevisionId",
                "Bucket.$": "$.detail.bucket.name",
                "Key.$": "$$.Map.Item.Value.Key",
                "DatasetEtlTaskResultId.$": "$.initializePipeline.DatasetEtlTaskResultId",
                "detail.$": "$.detail",
            },
            "ItemReader": {
                "Resource": "arn:aws:states:::s3:listObjectsV2",
                "Parameters": {
                    "Bucket.$": "$.detail.bucket.name",
                    "Prefix.$": "$.scanner.body.generatedPrefix",
                },
            },
            "ItemProcessor": {
                "ProcessorConfig": {"Mode": "DISTRIBUTED", "ExecutionType": "STANDARD"},
                "StartAt": "FileValidation",
                "States": {
                    "FileValidation": {
                        "Type": "Task",
                        "Resource": "${FileValidationLambdaArn}",
                        "Parameters": {"Bucket.$": "$.Bucket", "ObjectKey.$": "$.Key"},
                        "Next": "SchemaCheck",
                        "Catch": [
                            {"ErrorEquals": ["States.ALL"], "Next": "ExceptionHandler"}
                        ],
                    },
                    "SchemaCheck": {
                        "Type": "Task",
                        "Resource": "${SchemaCheckLambdaArn}",
                        "Parameters": {"Bucket.$": "$.Bucket", "ObjectKey.$": "$.Key"},
                        "Next": "PostSchemaCheck",
                        "Catch": [
                            {"ErrorEquals": ["States.ALL"], "Next": "ExceptionHandler"}
                        ],
                    },
                    "PostSchemaCheck": {
                        "Type": "Task",
                        "Resource": "${PostSchemaCheckLambdaArn}",
                        "Parameters": {"Bucket.$": "$.Bucket", "ObjectKey.$": "$.Key"},
                        "Next": "FileAttributesEtl",
                        "Catch": [
                            {"ErrorEquals": ["States.ALL"], "Next": "ExceptionHandler"}
                        ],
                    },
                    "FileAttributesEtl": {
                        "Type": "Task",
                        "Resource": "${FileAttributesEtlLambdaArn}",
                        "Parameters": {"Bucket.$": "$.Bucket", "ObjectKey.$": "$.Key"},
                        "Next": "PtiValidation",
                        "Catch": [
                            {"ErrorEquals": ["States.ALL"], "Next": "ExceptionHandler"}
                        ],
                    },
                    "PtiValidation": {
                        "Type": "Task",
                        "Resource": "${PtiValidationLambdaArn}",
                        "Parameters": {
                            "Bucket.$": "$.Bucket",
                            "ObjectKey.$": "$.Key",
                            "DatasetRevisionId.$": "$.DatasetRevisionId",
                        },
                        "Next": "ETLProcess",
                        "Catch": [
                            {"ErrorEquals": ["States.ALL"], "Next": "ExceptionHandler"}
                        ],
                    },
                    "ETLProcess": {
                        "Type": "Task",
                        "Resource": "${ETLProcessLambdaArn}",
                        "Parameters": {
                            "Bucket.$": "$.Bucket",
                            "ObjectKey.$": "$.Key",
                            "DatasetRevisionId.$": "$.DatasetRevisionId",
                            "fileAttributesId.$": "$.fileAttributesEtl.id",
                            "DatasetEtlTaskResultId.$": "$.detail.datasetEtlTaskResultId",
                        },
                        "Next": "Success",
                        "Catch": [
                            {"ErrorEquals": ["States.ALL"], "Next": "ExceptionHandler"}
                        ],
                    },
                    "Success": {"Type": "Succeed"},
                    "ExceptionHandler": {
                        "Type": "Task",
                        "Resource": "${ExceptionHandlerLambdaArn}",
                        "Parameters": {"Bucket.$": "$.Bucket", "ObjectKey.$": "$.Key"},
                        "Next": "Fail",
                    },
                    "Fail": {"Type": "Fail"},
                },
            },
            "MaxConcurrency": 1000,
            "End": true,
        },
        "ParseError": {
            "Type": "Pass",
            "Parameters": {"ParsedCause.$": "States.StringToJson($.error_info.Cause)"},
            "ResultPath": "$.parsed_error",
            "Next": "ParentExceptionHandler",
        },
        "ParentExceptionHandler": {
            "Type": "Task",
            "Resource": "${ExceptionHandlerLambdaArn}",
            "Parameters": {
                "DatasetEtlTaskResultId.$": "$.detail.datasetEtlTaskResultId",
                "ErrorInfo.$": "States.StringToJson($.parsed_error.ParsedCause.errorMessage)",
=======
              "Bucket.$": "$.Bucket",
              "ObjectKey.$": "$.Key",
              "DatasetRevisionId.$": "$.DatasetRevisionId",
              "PostSchemaCheckResult.$": "$.postSchemaCheck"
            },
            "ResultPath": "$.fileAttributesEtl",
            "Next": "PtiValidation",
            "Catch": [
              {
                "ErrorEquals": ["States.ALL"],
                "Next": "ExceptionHandler"
              }
            ]
          },
          "PtiValidation": {
            "Type": "Task",
            "Resource": "${PtiValidationLambdaArn}",
            "Parameters": {
              "Bucket.$": "$.Bucket",
              "ObjectKey.$": "$.Key",
              "DatasetRevisionId.$": "$.DatasetRevisionId",
              "FileAttributesResult.$": "$.fileAttributesEtl"
            },
            "ResultPath": "$.ptiValidation",
            "Next": "ETLProcess",
            "Catch": [
              {
                "ErrorEquals": ["States.ALL"],
                "Next": "ExceptionHandler"
              }
            ]
          },
          "ETLProcess": {
            "Type": "Task",
            "Resource": "${ETLProcessLambdaArn}",
            "Parameters": {
              "Bucket.$": "$.Bucket",
              "ObjectKey.$": "$.Key",
              "DatasetRevisionId.$": "$.DatasetRevisionId",
              "fileAttributesId.$": "$.fileAttributesEtl.id",
              "DatasetEtlTaskResultId.$": "$.DatasetEtlTaskResultId",
              "ValidationResult.$": "$.ptiValidation"
            },
            "ResultPath": "$.etlProcess",
            "Next": "Success",
            "Catch": [
              {
                "ErrorEquals": ["States.ALL"],
                "Next": "ExceptionHandler"
              }
            ]
          },
          "Success": {
            "Type": "Succeed"
          },
          "ExceptionHandler": {
            "Type": "Task",
            "Resource": "${ExceptionHandlerLambdaArn}",
            "Parameters": {
              "Bucket.$": "$.Bucket",
              "ObjectKey.$": "$.Key",
              "ErrorInfo.$": "$"
>>>>>>> f17be2ea
            },
            "End": true,
        },
    },
}<|MERGE_RESOLUTION|>--- conflicted
+++ resolved
@@ -1,274 +1,135 @@
 {
-    "StartAt": "ProcessInput",
-    "States": {
-        "ProcessInput": {
-            "Type": "Pass",
-            "ResultPath": "$",
-            "Parameters": {"detail.$": "$[0].detail"},
-            "Next": "InitializePipeline",
-        },
-        "InitializePipeline": {
-            "Type": "Task",
-            "Resource": "${InitializePipelineLambdaArn}",
-            "Parameters": {
-<<<<<<< HEAD
-                "Bucket.$": "$.detail.bucket.name",
-                "ObjectKey.$": "$.detail.object.key",
-                "DatasetRevisionId.$": "$.detail.datasetRevisionId",
-            },
-            "ResultPath": "$.initializePipeline",
-            "Next": "DownloadDataset",
-=======
-              "Bucket.$": "$.Bucket",
-              "ObjectKey.$": "$.Key",
-              "DatasetRevisionId.$": "$.DatasetRevisionId"
-            },
-            "ResultPath": "$.fileValidation",
-            "Next": "SchemaCheck",
->>>>>>> f17be2ea
-            "Catch": [
-                {
-                    "ErrorEquals": ["States.ALL"],
-                    "Next": "ParseError",
-                    "ResultPath": "$.error_info",
-                }
-            ],
-        },
-        "DownloadDataset": {
-            "Type": "Task",
-            "Resource": "${DownloadDatasetLambdaArn}",
-            "Parameters": {
-<<<<<<< HEAD
-                "Bucket.$": "$.detail.bucket.name",
-                "ObjectKey.$": "$.detail.object.key",
-                "DatasetRevisionId.$": "$.detail.datasetRevisionId",
-                "DatasetType.$": "$.detail.datasetType",
-                "URLLink.$": "$.detail.urlLink",
-            },
-            "ResultPath": "$.scanner",
-            "Next": "ClamAvScanner",
-=======
-              "Bucket.$": "$.Bucket",
-              "ObjectKey.$": "$.Key",
-              "DatasetRevisionId.$": "$.DatasetRevisionId",
-              "ValidationResult.$": "$.fileValidation"
-            },
-            "ResultPath": "$.schemaCheck",
-            "Next": "PostSchemaCheck",
->>>>>>> f17be2ea
-            "Catch": [
-                {
-                    "ErrorEquals": ["States.ALL"],
-                    "Next": "ParseError",
-                    "ResultPath": "$.error_info",
-                }
-            ],
-        },
-        "ClamAvScanner": {
-            "Type": "Task",
-            "Resource": "${ClamAvScannerLambdaArn}",
-            "Parameters": {
-<<<<<<< HEAD
-                "Bucket.$": "$.detail.bucket.name",
-                "ObjectKey.$": "$.detail.object.key",
-                "DatasetRevisionId.$": "$.detail.datasetRevisionId",
-                "DatasetType.$": "$.detail.datasetType",
-            },
-            "ResultPath": "$.scanner",
-            "Next": "FileLevelProcessing",
-=======
-              "Bucket.$": "$.Bucket",
-              "ObjectKey.$": "$.Key",
-              "DatasetRevisionId.$": "$.DatasetRevisionId",
-              "SchemaCheckResult.$": "$.schemaCheck"
-            },
-            "ResultPath": "$.postSchemaCheck",
-            "Next": "FileAttributesEtl",
->>>>>>> f17be2ea
-            "Catch": [
-                {
-                    "ErrorEquals": ["States.ALL"],
-                    "Next": "ParseError",
-                    "ResultPath": "$.error_info",
-                }
-            ]
-        },
-        "FileLevelProcessing": {
-            "Type": "Map",
-            "Parameters": {
-<<<<<<< HEAD
-                "DatasetRevisionId.$": "$.detail.datasetRevisionId",
-                "Bucket.$": "$.detail.bucket.name",
-                "Key.$": "$$.Map.Item.Value.Key",
-                "DatasetEtlTaskResultId.$": "$.initializePipeline.DatasetEtlTaskResultId",
-                "detail.$": "$.detail",
-            },
-            "ItemReader": {
-                "Resource": "arn:aws:states:::s3:listObjectsV2",
-                "Parameters": {
-                    "Bucket.$": "$.detail.bucket.name",
-                    "Prefix.$": "$.scanner.body.generatedPrefix",
-                },
-            },
-            "ItemProcessor": {
-                "ProcessorConfig": {"Mode": "DISTRIBUTED", "ExecutionType": "STANDARD"},
-                "StartAt": "FileValidation",
-                "States": {
-                    "FileValidation": {
-                        "Type": "Task",
-                        "Resource": "${FileValidationLambdaArn}",
-                        "Parameters": {"Bucket.$": "$.Bucket", "ObjectKey.$": "$.Key"},
-                        "Next": "SchemaCheck",
-                        "Catch": [
-                            {"ErrorEquals": ["States.ALL"], "Next": "ExceptionHandler"}
-                        ],
-                    },
-                    "SchemaCheck": {
-                        "Type": "Task",
-                        "Resource": "${SchemaCheckLambdaArn}",
-                        "Parameters": {"Bucket.$": "$.Bucket", "ObjectKey.$": "$.Key"},
-                        "Next": "PostSchemaCheck",
-                        "Catch": [
-                            {"ErrorEquals": ["States.ALL"], "Next": "ExceptionHandler"}
-                        ],
-                    },
-                    "PostSchemaCheck": {
-                        "Type": "Task",
-                        "Resource": "${PostSchemaCheckLambdaArn}",
-                        "Parameters": {"Bucket.$": "$.Bucket", "ObjectKey.$": "$.Key"},
-                        "Next": "FileAttributesEtl",
-                        "Catch": [
-                            {"ErrorEquals": ["States.ALL"], "Next": "ExceptionHandler"}
-                        ],
-                    },
-                    "FileAttributesEtl": {
-                        "Type": "Task",
-                        "Resource": "${FileAttributesEtlLambdaArn}",
-                        "Parameters": {"Bucket.$": "$.Bucket", "ObjectKey.$": "$.Key"},
-                        "Next": "PtiValidation",
-                        "Catch": [
-                            {"ErrorEquals": ["States.ALL"], "Next": "ExceptionHandler"}
-                        ],
-                    },
-                    "PtiValidation": {
-                        "Type": "Task",
-                        "Resource": "${PtiValidationLambdaArn}",
-                        "Parameters": {
-                            "Bucket.$": "$.Bucket",
-                            "ObjectKey.$": "$.Key",
-                            "DatasetRevisionId.$": "$.DatasetRevisionId",
-                        },
-                        "Next": "ETLProcess",
-                        "Catch": [
-                            {"ErrorEquals": ["States.ALL"], "Next": "ExceptionHandler"}
-                        ],
-                    },
-                    "ETLProcess": {
-                        "Type": "Task",
-                        "Resource": "${ETLProcessLambdaArn}",
-                        "Parameters": {
-                            "Bucket.$": "$.Bucket",
-                            "ObjectKey.$": "$.Key",
-                            "DatasetRevisionId.$": "$.DatasetRevisionId",
-                            "fileAttributesId.$": "$.fileAttributesEtl.id",
-                            "DatasetEtlTaskResultId.$": "$.detail.datasetEtlTaskResultId",
-                        },
-                        "Next": "Success",
-                        "Catch": [
-                            {"ErrorEquals": ["States.ALL"], "Next": "ExceptionHandler"}
-                        ],
-                    },
-                    "Success": {"Type": "Succeed"},
-                    "ExceptionHandler": {
-                        "Type": "Task",
-                        "Resource": "${ExceptionHandlerLambdaArn}",
-                        "Parameters": {"Bucket.$": "$.Bucket", "ObjectKey.$": "$.Key"},
-                        "Next": "Fail",
-                    },
-                    "Fail": {"Type": "Fail"},
-                },
-            },
-            "MaxConcurrency": 1000,
-            "End": true,
-        },
-        "ParseError": {
-            "Type": "Pass",
-            "Parameters": {"ParsedCause.$": "States.StringToJson($.error_info.Cause)"},
-            "ResultPath": "$.parsed_error",
-            "Next": "ParentExceptionHandler",
-        },
-        "ParentExceptionHandler": {
-            "Type": "Task",
-            "Resource": "${ExceptionHandlerLambdaArn}",
-            "Parameters": {
-                "DatasetEtlTaskResultId.$": "$.detail.datasetEtlTaskResultId",
-                "ErrorInfo.$": "States.StringToJson($.parsed_error.ParsedCause.errorMessage)",
-=======
-              "Bucket.$": "$.Bucket",
-              "ObjectKey.$": "$.Key",
-              "DatasetRevisionId.$": "$.DatasetRevisionId",
-              "PostSchemaCheckResult.$": "$.postSchemaCheck"
-            },
-            "ResultPath": "$.fileAttributesEtl",
-            "Next": "PtiValidation",
-            "Catch": [
-              {
-                "ErrorEquals": ["States.ALL"],
-                "Next": "ExceptionHandler"
-              }
-            ]
-          },
-          "PtiValidation": {
-            "Type": "Task",
-            "Resource": "${PtiValidationLambdaArn}",
-            "Parameters": {
-              "Bucket.$": "$.Bucket",
-              "ObjectKey.$": "$.Key",
-              "DatasetRevisionId.$": "$.DatasetRevisionId",
-              "FileAttributesResult.$": "$.fileAttributesEtl"
-            },
-            "ResultPath": "$.ptiValidation",
-            "Next": "ETLProcess",
-            "Catch": [
-              {
-                "ErrorEquals": ["States.ALL"],
-                "Next": "ExceptionHandler"
-              }
-            ]
-          },
-          "ETLProcess": {
-            "Type": "Task",
-            "Resource": "${ETLProcessLambdaArn}",
-            "Parameters": {
-              "Bucket.$": "$.Bucket",
-              "ObjectKey.$": "$.Key",
-              "DatasetRevisionId.$": "$.DatasetRevisionId",
-              "fileAttributesId.$": "$.fileAttributesEtl.id",
-              "DatasetEtlTaskResultId.$": "$.DatasetEtlTaskResultId",
-              "ValidationResult.$": "$.ptiValidation"
-            },
-            "ResultPath": "$.etlProcess",
-            "Next": "Success",
-            "Catch": [
-              {
-                "ErrorEquals": ["States.ALL"],
-                "Next": "ExceptionHandler"
-              }
-            ]
-          },
-          "Success": {
-            "Type": "Succeed"
-          },
-          "ExceptionHandler": {
-            "Type": "Task",
-            "Resource": "${ExceptionHandlerLambdaArn}",
-            "Parameters": {
-              "Bucket.$": "$.Bucket",
-              "ObjectKey.$": "$.Key",
-              "ErrorInfo.$": "$"
->>>>>>> f17be2ea
-            },
-            "End": true,
-        },
+  "StartAt": "ProcessInput",
+  "States": {
+    "ProcessInput": {
+      "Type": "Pass",
+      "ResultPath": "$",
+      "Parameters": { "detail.$": "$[0].detail" },
+      "Next": "InitializePipeline"
     },
+    "InitializePipeline": {
+      "Type": "Task",
+      "Resource": "${InitializePipelineLambdaArn}",
+      "Parameters": {
+        "Bucket.$": "$.Bucket",
+        "ObjectKey.$": "$.Key",
+        "DatasetRevisionId.$": "$.DatasetRevisionId"
+      },
+      "ResultPath": "$.fileValidation",
+      "Next": "SchemaCheck",
+      "Catch": [
+        {
+          "ErrorEquals": ["States.ALL"],
+          "Next": "ParseError",
+          "ResultPath": "$.error_info"
+        }
+      ]
+    },
+    "DownloadDataset": {
+      "Type": "Task",
+      "Resource": "${DownloadDatasetLambdaArn}",
+      "Parameters": {
+        "Bucket.$": "$.Bucket",
+        "ObjectKey.$": "$.Key",
+        "DatasetRevisionId.$": "$.DatasetRevisionId",
+        "ValidationResult.$": "$.fileValidation"
+      },
+      "ResultPath": "$.schemaCheck",
+      "Next": "PostSchemaCheck",
+      "Catch": [
+        {
+          "ErrorEquals": ["States.ALL"],
+          "Next": "ParseError",
+          "ResultPath": "$.error_info"
+        }
+      ]
+    },
+    "ClamAvScanner": {
+      "Type": "Task",
+      "Resource": "${ClamAvScannerLambdaArn}",
+      "Parameters": {
+        "Bucket.$": "$.Bucket",
+        "ObjectKey.$": "$.Key",
+        "DatasetRevisionId.$": "$.DatasetRevisionId",
+        "SchemaCheckResult.$": "$.schemaCheck"
+      },
+      "ResultPath": "$.postSchemaCheck",
+      "Next": "FileAttributesEtl",
+      "Catch": [
+        {
+          "ErrorEquals": ["States.ALL"],
+          "Next": "ParseError",
+          "ResultPath": "$.error_info"
+        }
+      ]
+    },
+    "FileLevelProcessing": {
+      "Type": "Map",
+      "Parameters": {
+        "Bucket.$": "$.Bucket",
+        "ObjectKey.$": "$.Key",
+        "DatasetRevisionId.$": "$.DatasetRevisionId",
+        "PostSchemaCheckResult.$": "$.postSchemaCheck"
+      },
+      "ResultPath": "$.fileAttributesEtl",
+      "Next": "PtiValidation",
+      "Catch": [
+        {
+          "ErrorEquals": ["States.ALL"],
+          "Next": "ExceptionHandler"
+        }
+      ]
+    },
+    "PtiValidation": {
+      "Type": "Task",
+      "Resource": "${PtiValidationLambdaArn}",
+      "Parameters": {
+        "Bucket.$": "$.Bucket",
+        "ObjectKey.$": "$.Key",
+        "DatasetRevisionId.$": "$.DatasetRevisionId",
+        "FileAttributesResult.$": "$.fileAttributesEtl"
+      },
+      "ResultPath": "$.ptiValidation",
+      "Next": "ETLProcess",
+      "Catch": [
+        {
+          "ErrorEquals": ["States.ALL"],
+          "Next": "ExceptionHandler"
+        }
+      ]
+    },
+    "ETLProcess": {
+      "Type": "Task",
+      "Resource": "${ETLProcessLambdaArn}",
+      "Parameters": {
+        "Bucket.$": "$.Bucket",
+        "ObjectKey.$": "$.Key",
+        "DatasetRevisionId.$": "$.DatasetRevisionId",
+        "fileAttributesId.$": "$.fileAttributesEtl.id",
+        "DatasetEtlTaskResultId.$": "$.DatasetEtlTaskResultId",
+        "ValidationResult.$": "$.ptiValidation"
+      },
+      "ResultPath": "$.etlProcess",
+      "Next": "Success",
+      "Catch": [
+        {
+          "ErrorEquals": ["States.ALL"],
+          "Next": "ExceptionHandler"
+        }
+      ]
+    },
+    "Success": {
+      "Type": "Succeed"
+    },
+    "ExceptionHandler": {
+      "Type": "Task",
+      "Resource": "${ExceptionHandlerLambdaArn}",
+      "Parameters": {
+        "Bucket.$": "$.Bucket",
+        "ObjectKey.$": "$.Key",
+        "ErrorInfo.$": "$"
+      },
+      "End": true
+    }
+  }
 }