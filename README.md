# BODS Backend

Repository relating to the Bus Open Data service that is offerred by DfT (Department for Transport), more specifically the backend lambda functions. 
This covers both periodic tasks that would typically be run using CeleryWorker, and more intensive processes like Timetables ETL.

The architecture for ETL is as below -
![Timetables ETL Refactor](./docs/images/etl_refactor_stepfunctions.drawio.png)

## Category

Supporting application lambda processes

## Tech Stack
 - Docker
 - PostgreSQL
 - Python
 - AWS LocalStack
 - AWS SAM (Serverless Application Model)

## Links
<<<<<<< HEAD
[Bus Open Data Service Application](https://github.com/department-for-transport-BODS/bods)
GitHub repository containing code relating to the associated application services for BODS.

[Initial Setup](./docs/setup.md)
=======
- [Bus Open Data Service Application](https://github.com/department-for-transport-BODS/bods)

  GitHub repository containing code relating to the associated application services for BODS.
- [PG Admin](./docker/pgadmin/)

  Service to allow for interrogation of the database through a Web UI.
- [LocalStack](./localstack/)

  Scripts associated with the localstack instance that is used for end-to-end testing of various services.

- [Initial Setup](./docs/setup.md)

  Documentation relating to the initial set up of a local testing environment, and how to execute code examples.
>>>>>>> a5d8559d

## Documentation

[Link to Confluence Page](https://kpmgengineering.atlassian.net/wiki/spaces/BODS/overview?homepageId=393576772)
[Sharepoint](https://kpmgoneuk.sharepoint.com/sites/GB-Bus_Open_Data_service)

## Useful Links

 - [Reusable Actions](https://github.com/KPMG-UK/pcoe-eng-github-actions-library)
 - [DPP Engineering Documentation](https://kpmgengineering.atlassian.net/wiki/spaces/DPPENG/overview?homepageId=352288946)
 - [Raise a request(CE/PE Portal)](https://kpmgengineering.atlassian.net/servicedesk/customer/portal/1/group/-1)<|MERGE_RESOLUTION|>--- conflicted
+++ resolved
@@ -18,16 +18,7 @@
  - AWS SAM (Serverless Application Model)
 
 ## Links
-<<<<<<< HEAD
-[Bus Open Data Service Application](https://github.com/department-for-transport-BODS/bods)
-GitHub repository containing code relating to the associated application services for BODS.
-
-[Initial Setup](./docs/setup.md)
-=======
 - [Bus Open Data Service Application](https://github.com/department-for-transport-BODS/bods)
-
-  GitHub repository containing code relating to the associated application services for BODS.
-- [PG Admin](./docker/pgadmin/)
 
   Service to allow for interrogation of the database through a Web UI.
 - [LocalStack](./localstack/)
@@ -37,7 +28,6 @@
 - [Initial Setup](./docs/setup.md)
 
   Documentation relating to the initial set up of a local testing environment, and how to execute code examples.
->>>>>>> a5d8559d
 
 ## Documentation
 
