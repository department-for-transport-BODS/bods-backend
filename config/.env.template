--- conflicted
+++ resolved
@@ -14,10 +14,6 @@
                   pipelines_datasetetltaskresult,
                   pipelines_fileprocessingresult,
                   pipeline_error_code,
-<<<<<<< HEAD
                   pipeline_processing_step"
 
-TXC_XSD_PATH=
-=======
-                  pipeline_processing_step"
->>>>>>> 2cab0efd
+TXC_XSD_PATH=