name: deploy application
run-name:
  deploy application to ${{ github.event_name == 'repository_dispatch' && github.event.client_payload.environment ||
  github.event_name == 'release' && 'prod' ||
  contains(fromJSON('["workflow_dispatch", "push"]'), github.event_name) && (
  startsWith(github.ref, 'refs/tags/v') && 'prod' ||
  github.ref_name == 'main' && 'uat' ||
  github.ref_name == 'test' && 'test'
  ) || 'dev' }}
on:
  workflow_dispatch:
  push:
    branches:
      - 'test'
      - 'main'
    paths:
      - 'VERSION'
  release:
    types: [published]
  repository_dispatch:
    types: [automated-deploy-dev]

concurrency:
  group:
    ${{ github.workflow }}-${{ github.event_name == 'repository_dispatch' && github.event.client_payload.environment ||
    github.event_name == 'release' && 'prod' ||
    contains(fromJSON('["workflow_dispatch", "push"]'), github.event_name) && (
    startsWith(github.ref, 'refs/tags/v') && 'prod' ||
    github.ref_name == 'main' && 'uat' ||
    github.ref_name == 'test' && 'test'
    ) || 'dev' }}
  cancel-in-progress: false

env:
  AWS_REGION: ${{ vars.AWS_REGION }}
  RC_ENV:
    ${{ github.event_name == 'repository_dispatch' && github.event.client_payload.environment ||
    github.event_name == 'release' && 'prod' ||
    contains(fromJSON('["workflow_dispatch", "push"]'), github.event_name) && (
    startsWith(github.ref, 'refs/tags/v') && 'prod' ||
    github.ref_name == 'main' && 'uat' ||
    github.ref_name == 'test' && 'test'
    ) || 'dev' }}
  RC_VER:
    ${{ github.event_name == 'repository_dispatch' && github.event.client_payload.release_version ||
    github.event_name == 'release' && github.event.release.tag_name || 'null' }}
  RC_SRC: ${{ vars.DEPLOYMENT_ARTEFACTS_S3_BUCKET }}
  BODS_DEFAULT_GITHUB_ACTIONS_ASSUME_ROLE_ARN: ${{ vars.BODS_DEFAULT_GITHUB_ACTIONS_ASSUME_ROLE_ARN }}

jobs:
  validation:
    runs-on: ubuntu-latest
    environment:
      ${{ github.event_name == 'repository_dispatch' && github.event.client_payload.environment ||
      github.event_name == 'release' && 'prod' ||
      contains(fromJSON('["workflow_dispatch", "push"]'), github.event_name) && (
      startsWith(github.ref, 'refs/tags/v') && 'prod' ||
      github.ref_name == 'main' && 'uat' ||
      github.ref_name == 'test' && 'test'
      ) || 'dev' }}
    outputs:
      VERSION: ${{ steps.validate.outputs.VERSION }}

    permissions:
      id-token: write
      contents: read

    steps:
      - name: checkout
        if: ${{ env.RC_VER == 'null' }}
        uses: actions/checkout@v4

      # Configure AWS credentials against the BODS Shared-Services Account
      - name: configure aws credentials
        uses: aws-actions/configure-aws-credentials@v4
        with:
          aws-region: ${{ env.AWS_REGION }}
          role-to-assume: ${{ env.BODS_DEFAULT_GITHUB_ACTIONS_ASSUME_ROLE_ARN }}
          role-session-name: ${{ vars.PROJECT_NAME }}-${{ env.RC_ENV }}-app-deploy-validation
          role-duration-seconds: 3600
          role-skip-session-tagging: true

      # Assume a role into the BODS-PROD account
      - name: Configure AWS Credentials in bodds-prod
        uses: aws-actions/configure-aws-credentials@v4
        with:
          aws-region: ${{ env.AWS_REGION }}
          role-to-assume: ${{ vars.ASSUME_ROLE_ARN }}
          role-session-name: ${{ vars.PROJECT_NAME }}-${{ env.RC_ENV }}-app-deploy-validation
          role-duration-seconds: 3600
          role-skip-session-tagging: true
          role-chaining: true

      - name: validate job parameters
        id: validate
        run: |
          if [[ ${RC_VER} != 'null' ]]; then
            echo """ \
              Executing deploy job using parameters:
                (Release Version)       - ${RC_VER//\//-}
                (Target Environment)    - $RC_ENV
            """
            echo "VERSION=${RC_VER//\//-}" >> "$GITHUB_OUTPUT"
          else
            current_version=$(yq e '.version' VERSION)

            echo """ \
              Executing deploy job using parameters:
                (Release Version)       - $current_version
                (Target Environment)    - $RC_ENV
            """
            echo "VERSION=${current_version}" >> "$GITHUB_OUTPUT"
          fi

      - name: validate release candidate version
        env:
          VERSION: ${{ steps.validate.outputs.VERSION }}
        run: |
          [[ $VERSION =~ ^v[0-9]+(\.[0-9]+){2}$ ]] && rc_path="$RC_SRC/bods-backend/releases/$VERSION" || rc_path="$RC_SRC/bods-backend/releases-dev/$VERSION"

          # Application validation
          if [[ `aws s3 ls s3://$rc_path|head` ]]; then
            echo "[INFO] Release candidate version [${VERSION}] successfully validated"
          else
            echo "[ERROR] Release candidate version [${VERSION}] does not exist. Exiting"
            exit 1
          fi

  deploy:
    runs-on: ubuntu-latest
    needs: validation

    permissions:
      id-token: write
      contents: read

    steps:
      - name: setup sam
        uses: aws-actions/setup-sam@v2
        with:
          use-installer: true

      # Configure AWS credentials against the BODS Shared-Services Account
      - name: configure aws credentials
        uses: aws-actions/configure-aws-credentials@v4
        with:
          aws-region: ${{ env.AWS_REGION }}
          role-to-assume: ${{ env.BODS_DEFAULT_GITHUB_ACTIONS_ASSUME_ROLE_ARN }}
          role-session-name: ${{ vars.PROJECT_NAME }}-${{ env.RC_ENV }}-app-deploy
          role-duration-seconds: 3600
          role-skip-session-tagging: true

      # Assume a role into the BODS-PROD account
      - name: Configure AWS Credentials in bodds-prod
        uses: aws-actions/configure-aws-credentials@v4
        with:
          aws-region: ${{ env.AWS_REGION }}
          role-to-assume: ${{ vars.ASSUME_ROLE_ARN }}
          role-session-name: ${{ vars.PROJECT_NAME }}-${{ env.RC_ENV }}-app-deploy
          role-duration-seconds: 3600
          role-skip-session-tagging: true
          role-chaining: true

      - name: retrieve code
        env:
          VERSION: ${{ needs.validation.outputs.VERSION }}
        run: |
          [[ $VERSION =~ ^v[0-9]+(\.[0-9]+){2}$ ]] && rc_path="bods-backend/releases/$VERSION" || rc_path="bods-backend/releases-dev/$VERSION"

          aws s3 cp s3://$RC_SRC/$rc_path/packaged.yaml .
          aws s3 cp s3://$RC_SRC/$rc_path/samconfig.yaml .
          echo "[INFO] Application with version [${VERSION}] successfully downloaded"

      - name: get stack name
        id: get-stack
        uses: mikefarah/yq@v4.45.1
        with:
          cmd: yq -r '."${{ env.RC_ENV }}".deploy.parameters.stack_name' samconfig.yaml

      - name: deploy application for ${{ env.RC_ENV }}
        env:
          VERSION: ${{ needs.validation.outputs.VERSION }}
          GIT_COMMIT: ${{ github.sha }}
          GIT_REPO_URL: ${{ github.server_url }}/${{ github.repository }}.git
        run: |
          DYNAMIC_PARAMS="DDGitData='${GIT_COMMIT},${GIT_REPO_URL}' Version='${VERSION}'"

          if ! yq eval ".\"${{ env.RC_ENV }}\".deploy.parameters.parameter_overrides" samconfig.yaml >/dev/null; then
            echo "[WARN] parameter_overrides not found, initialising key"
            yq eval -i ".\"${{ env.RC_ENV }}\".deploy.parameters.parameter_overrides = \"\"" samconfig.yaml
          fi

          EXISTING_PARAMS=$(yq eval ".\"${{ env.RC_ENV }}\".deploy.parameters.parameter_overrides" samconfig.yaml)
          UPDATED_PARAMS="${EXISTING_PARAMS} ${DYNAMIC_PARAMS}"

          yq eval -i ".\"${{ env.RC_ENV }}\".deploy.parameters.parameter_overrides = \"${UPDATED_PARAMS}\"" samconfig.yaml

          sam deploy \
            --template-file packaged.yaml \
            --stack-name ${{ steps.get-stack.outputs.result }} \
            --config-env $RC_ENV \
            --region $AWS_REGION \
            --no-confirm-changeset \
            --no-fail-on-empty-changeset \
            --s3-bucket $RC_SRC --s3-prefix bods-backend/deployments/$RC_ENV \
            --tags "BuiltFrom=${VERSION} version=${VERSION} ProjectName=${{ vars.PROJECT_NAME }} Environment=${RC_ENV} AppManagerCFNStackKey=${{ steps.get-stack.outputs.result }}"
          echo "[INFO] Application with version [${VERSION}] successfully deployed into ${RC_ENV^^}"

      - name: update confluence page
        uses: robsteel24/update-confluence@v1
        with:
          confluence_base_url: ${{ vars.CONFLUENCE_BASE_URL }}
          confluence_page_id: ${{ vars.CONFLUENCE_PAGE_ID }}
          atlassian_username: ${{ secrets.ATLASSIAN_USERNAME }}
          atlassian_api_token: ${{ secrets.ATLASSIAN_API_TOKEN }}
          component: 'bods-backend'
          environment: ${{ env.RC_ENV }}
          version: ${{ needs.validation.outputs.VERSION }}
<<<<<<< HEAD
        continue-on-error: true

  deploy-dev:
    if:
      ${{ github.event_name == 'repository_dispatch' && github.event.client_payload.environment == 'dev' ||
      contains(fromJSON('["workflow_dispatch", "push"]'), github.event_name) && github.ref == 'refs/heads/dev' }}
    runs-on: ubuntu-latest
    needs: validation

    permissions:
      id-token: write
      contents: read

    strategy:
      matrix:
        stack: [dev, dev-temp]
      max-parallel: 2

    steps:
      - name: setup sam
        uses: aws-actions/setup-sam@v2
        with:
          use-installer: true

      # Configure AWS credentials against the BODS Shared-Services Account
      - name: configure aws credentials
        uses: aws-actions/configure-aws-credentials@v4
        with:
          aws-region: ${{ env.AWS_REGION }}
          role-to-assume: ${{ env.BODS_DEFAULT_GITHUB_ACTIONS_ASSUME_ROLE_ARN }}
          role-session-name: ${{ vars.PROJECT_NAME }}-${{ matrix.stack }}-app-deploy
          role-duration-seconds: 3600
          role-skip-session-tagging: true

      # Assume a role into the BODS-PROD account
      - name: Configure AWS Credentials in bodds-prod
        uses: aws-actions/configure-aws-credentials@v4
        with:
          aws-region: ${{ env.AWS_REGION }}
          role-to-assume: ${{ vars.ASSUME_ROLE_ARN }}
          role-session-name: ${{ vars.PROJECT_NAME }}-${{ matrix.stack }}-app-deploy
          role-duration-seconds: 3600
          role-skip-session-tagging: true
          role-chaining: true

      - name: retrieve code
        env:
          VERSION: ${{ needs.validation.outputs.VERSION }}
        run: |
          [[ $VERSION =~ ^v[0-9]+(\.[0-9]+){2}$ ]] && rc_path="bods-backend/releases/$VERSION" || rc_path="bods-backend/releases-dev/$VERSION"

          aws s3 cp s3://$RC_SRC/$rc_path/packaged.yaml .
          aws s3 cp s3://$RC_SRC/$rc_path/samconfig.yaml .
          echo "[INFO] Application with version [${VERSION}] successfully downloaded"

      - name: get stack name
        id: get-stack
        uses: mikefarah/yq@v4.45.1
        with:
          cmd: yq -r '."${{ matrix.stack }}".deploy.parameters.stack_name' samconfig.yaml

      - name: deploy application for ${{ matrix.stack }}
        env:
          VERSION: ${{ needs.validation.outputs.VERSION }}
          GIT_COMMIT: ${{ github.sha }}
          GIT_REPO_URL: ${{ github.server_url }}/${{ github.repository }}.git
        run: |
          DYNAMIC_PARAMS="DDGitData='${GIT_COMMIT},${GIT_REPO_URL}' Version='${VERSION}'"

          if ! yq eval ".\"${{ matrix.stack }}\".deploy.parameters.parameter_overrides" samconfig.yaml >/dev/null; then
            echo "[WARN] parameter_overrides not found, initialising key"
            yq eval -i ".\"${{ matrix.stack }}\".deploy.parameters.parameter_overrides = \"\"" samconfig.yaml
          fi

          EXISTING_PARAMS=$(yq eval ".\"${{ matrix.stack }}\".deploy.parameters.parameter_overrides" samconfig.yaml)
          UPDATED_PARAMS="${EXISTING_PARAMS} ${DYNAMIC_PARAMS}"

          yq eval -i ".\"${{ matrix.stack }}\".deploy.parameters.parameter_overrides = \"${UPDATED_PARAMS}\"" samconfig.yaml

          sam deploy \
            --template-file packaged.yaml \
            --stack-name ${{ steps.get-stack.outputs.result }} \
            --config-env ${{ matrix.stack }} \
            --region $AWS_REGION \
            --no-confirm-changeset \
            --no-fail-on-empty-changeset \
            --s3-bucket $RC_SRC --s3-prefix bods-backend/deployments/${{ matrix.stack }} \
            --tags "BuiltFrom=${VERSION} version=${VERSION} ProjectName=${{ vars.PROJECT_NAME }} Environment=${RC_ENV} AppManagerCFNStackKey=${{ steps.get-stack.outputs.result }}"
          echo "[INFO] Application with version [${VERSION}] successfully deployed into ${RC_ENV^^} for ${{ matrix.stack }}"

      - name: update confluence page
        if: ${{ matrix.stack == 'dev' }}
        uses: robsteel24/update-confluence@v1
        with:
          confluence_base_url: ${{ vars.CONFLUENCE_BASE_URL }}
          confluence_page_id: ${{ vars.CONFLUENCE_PAGE_ID }}
          atlassian_username: ${{ secrets.ATLASSIAN_USERNAME }}
          atlassian_api_token: ${{ secrets.ATLASSIAN_API_TOKEN }}
          component: 'bods-backend'
          environment: ${{ env.RC_ENV }}
          version: ${{ needs.validation.outputs.VERSION }}
=======
>>>>>>> df2eba0a
        continue-on-error: true<|MERGE_RESOLUTION|>--- conflicted
+++ resolved
@@ -216,108 +216,4 @@
           component: 'bods-backend'
           environment: ${{ env.RC_ENV }}
           version: ${{ needs.validation.outputs.VERSION }}
-<<<<<<< HEAD
-        continue-on-error: true
-
-  deploy-dev:
-    if:
-      ${{ github.event_name == 'repository_dispatch' && github.event.client_payload.environment == 'dev' ||
-      contains(fromJSON('["workflow_dispatch", "push"]'), github.event_name) && github.ref == 'refs/heads/dev' }}
-    runs-on: ubuntu-latest
-    needs: validation
-
-    permissions:
-      id-token: write
-      contents: read
-
-    strategy:
-      matrix:
-        stack: [dev, dev-temp]
-      max-parallel: 2
-
-    steps:
-      - name: setup sam
-        uses: aws-actions/setup-sam@v2
-        with:
-          use-installer: true
-
-      # Configure AWS credentials against the BODS Shared-Services Account
-      - name: configure aws credentials
-        uses: aws-actions/configure-aws-credentials@v4
-        with:
-          aws-region: ${{ env.AWS_REGION }}
-          role-to-assume: ${{ env.BODS_DEFAULT_GITHUB_ACTIONS_ASSUME_ROLE_ARN }}
-          role-session-name: ${{ vars.PROJECT_NAME }}-${{ matrix.stack }}-app-deploy
-          role-duration-seconds: 3600
-          role-skip-session-tagging: true
-
-      # Assume a role into the BODS-PROD account
-      - name: Configure AWS Credentials in bodds-prod
-        uses: aws-actions/configure-aws-credentials@v4
-        with:
-          aws-region: ${{ env.AWS_REGION }}
-          role-to-assume: ${{ vars.ASSUME_ROLE_ARN }}
-          role-session-name: ${{ vars.PROJECT_NAME }}-${{ matrix.stack }}-app-deploy
-          role-duration-seconds: 3600
-          role-skip-session-tagging: true
-          role-chaining: true
-
-      - name: retrieve code
-        env:
-          VERSION: ${{ needs.validation.outputs.VERSION }}
-        run: |
-          [[ $VERSION =~ ^v[0-9]+(\.[0-9]+){2}$ ]] && rc_path="bods-backend/releases/$VERSION" || rc_path="bods-backend/releases-dev/$VERSION"
-
-          aws s3 cp s3://$RC_SRC/$rc_path/packaged.yaml .
-          aws s3 cp s3://$RC_SRC/$rc_path/samconfig.yaml .
-          echo "[INFO] Application with version [${VERSION}] successfully downloaded"
-
-      - name: get stack name
-        id: get-stack
-        uses: mikefarah/yq@v4.45.1
-        with:
-          cmd: yq -r '."${{ matrix.stack }}".deploy.parameters.stack_name' samconfig.yaml
-
-      - name: deploy application for ${{ matrix.stack }}
-        env:
-          VERSION: ${{ needs.validation.outputs.VERSION }}
-          GIT_COMMIT: ${{ github.sha }}
-          GIT_REPO_URL: ${{ github.server_url }}/${{ github.repository }}.git
-        run: |
-          DYNAMIC_PARAMS="DDGitData='${GIT_COMMIT},${GIT_REPO_URL}' Version='${VERSION}'"
-
-          if ! yq eval ".\"${{ matrix.stack }}\".deploy.parameters.parameter_overrides" samconfig.yaml >/dev/null; then
-            echo "[WARN] parameter_overrides not found, initialising key"
-            yq eval -i ".\"${{ matrix.stack }}\".deploy.parameters.parameter_overrides = \"\"" samconfig.yaml
-          fi
-
-          EXISTING_PARAMS=$(yq eval ".\"${{ matrix.stack }}\".deploy.parameters.parameter_overrides" samconfig.yaml)
-          UPDATED_PARAMS="${EXISTING_PARAMS} ${DYNAMIC_PARAMS}"
-
-          yq eval -i ".\"${{ matrix.stack }}\".deploy.parameters.parameter_overrides = \"${UPDATED_PARAMS}\"" samconfig.yaml
-
-          sam deploy \
-            --template-file packaged.yaml \
-            --stack-name ${{ steps.get-stack.outputs.result }} \
-            --config-env ${{ matrix.stack }} \
-            --region $AWS_REGION \
-            --no-confirm-changeset \
-            --no-fail-on-empty-changeset \
-            --s3-bucket $RC_SRC --s3-prefix bods-backend/deployments/${{ matrix.stack }} \
-            --tags "BuiltFrom=${VERSION} version=${VERSION} ProjectName=${{ vars.PROJECT_NAME }} Environment=${RC_ENV} AppManagerCFNStackKey=${{ steps.get-stack.outputs.result }}"
-          echo "[INFO] Application with version [${VERSION}] successfully deployed into ${RC_ENV^^} for ${{ matrix.stack }}"
-
-      - name: update confluence page
-        if: ${{ matrix.stack == 'dev' }}
-        uses: robsteel24/update-confluence@v1
-        with:
-          confluence_base_url: ${{ vars.CONFLUENCE_BASE_URL }}
-          confluence_page_id: ${{ vars.CONFLUENCE_PAGE_ID }}
-          atlassian_username: ${{ secrets.ATLASSIAN_USERNAME }}
-          atlassian_api_token: ${{ secrets.ATLASSIAN_API_TOKEN }}
-          component: 'bods-backend'
-          environment: ${{ env.RC_ENV }}
-          version: ${{ needs.validation.outputs.VERSION }}
-=======
->>>>>>> df2eba0a
         continue-on-error: true